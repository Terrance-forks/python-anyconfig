--- conflicted
+++ resolved
@@ -19,11 +19,7 @@
 import anyconfig.template
 import tests.common
 
-<<<<<<< HEAD
-from tests.common import CNF_0, SCM_0, dicts_equal, selfdir
-=======
 from tests.common import CNF_0, SCM_0, CNF_1, dicts_equal, selfdir
->>>>>>> 10ed9504
 
 
 # suppress logging messages.
